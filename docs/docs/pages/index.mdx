<img src="/Daydreams.png" alt="Daydreams Logo" width="300" />

[![MIT License](https://img.shields.io/badge/License-MIT-blue.svg)](https://opensource.org/licenses/MIT)

Daydreams is a powerful generative agent library for executing anything onchain.
It is chain agnostic and can be used to perform tasks - by simply injecting
context with api documentation. Whether you're building on Base, Solana,
Ethereum, Starknet, or other chains, Daydreams has you covered.

Think of it as an opinionated framework for building next generation agents.

## Key Features

- 🤖 **Chain Agnostic** - Works with any blockchain through simple context
  injection
- 🧠 **Chain of Thought Processing** - Sophisticated reasoning engine for
  complex decision making
- 🔄 **Flexible Handler System** - Easy to compose input, action, and output
  handlers
- 💾 **Built-in Memory** - Vector database integration for experience storage
  and retrieval
- 🎯 **Goal-Oriented** - Hierarchical goal planning and execution
- 🤝 **Multi-Agent Ready** - Built for swarm intelligence and agent
  collaboration

## Generative Framework

Unlike traditional frameworks that require explicit integrations, Daydreams uses
a generative approach where the agent dynamically creates and executes actions
through Chain of Thought processing. This means:

- **Zero-Shot Integration**: Agents can interact with new protocols without
  pre-built integrations
- **Dynamic Function Creation**: Actions are generated on-the-fly based on
  context and goals
- **Adaptive Behavior**: Agents learn and evolve strategies through experience
- **Minimal Setup**: Just provide context and goals - the agent figures out the
  rest

## LLM Support

Daydreams supports all major LLM providers and open source models:

- **OpenRouter**: Access to the latest open source models (Mistral, Llama,
  DeepSeek, etc.)
- **OpenAI**: o1, o1-mini
- **Anthropic**: Claude 3.5 Sonnet
- **Google**: Gemini
- **Custom**: Bring your own LLM implementation

## Architecture

At its core, Daydreams is built around a simple yet powerful concept: everything
is an IO (Input/Output) operation. The Orchestrator acts as the central nervous
system, managing a stream of IO handlers that can be composed together for
maximum speed and flexibility.

```typescript
// Everything in Daydreams is an IO handler
type IOHandler = {
  name: string;
  role: "input" | "output" | "action";
  handler: (payload: any) => Promise<any>;
  schema: z.ZodSchema;
};
```

This IO-centric design means you can:

- Easily plug in new capabilities through handlers
- Process multiple operations in parallel
- Chain handlers together for complex workflows
- Hot-swap components without rebuilding
- Scale horizontally across multiple agents

## Quick Start

Get started with Daydreams in minutes:

:::code-group

```bash [npm]
npm install @daydreamsai/core
```

```bash [pnpm]
pnpm add @daydreamsai/core
```

```bash [yarn]
yarn add @daydreamsai/core
```

```bash [bun]
bun add @daydreamsai/core
```

:::

### Basic Usage

Here's a simple example to get you started:

```typescript
<<<<<<< HEAD
import {
  Orchestrator,
  MasterProcessor,
  MessageProcessor,
  MongoDb,
  LLMClient,
  defaultCharacter,
} from "@daydreamsai/core";
import { MongoStorage } from "@daydreamsai/mongodb-storage";

// Initialize the LLM client
const llm = new LLMClient({
=======
// Initialize LLM client
const llmClient = new LLMClient({
>>>>>>> 6a3d3958
  model: "openrouter:deepseek/deepseek-r1-distill-llama-70b",
  temperature: 0.3,
});

<<<<<<< HEAD
// Create a message processor
const processor = new MessageProcessor(llm, defaultCharacter);

// Add processors to the master processor
const masterProcessor = new MasterProcessor(llmClient, defaultCharacter);
masterProcessor.addProcessor([messageProcessor]);

// Initialize core components
const roomManager = new RoomManager(vectorDb);
const vectorDb = new ChromaVectorDB("my_agent");

// Connect to MongoDb and provision indexes
const scheduledTaskDb = new MongoStorage("mongodb://localhost:27017", "myApp");

await scheduledTaskDb.connect();
await scheduledTaskDb.migrate();

const orchestratorDb = new MongoDb(scheduledTaskDb);

// Initialize the orchestrator
const orchestrator = new Orchestrator(
  roomManager,
  vectorDb,
  processor,
  orchestratorDb,
=======
// Initialize vector database for memory storage
const vectorDb = new ChromaVectorDB("twitter_agent", {
  chromaUrl: "http://localhost:8000",
  logLevel: loglevel,
});

// Create a Master Processor
const masterProcessor = new MasterProcessor(
  llmClient,
  defaultCharacter,
  loglevel
);

// Add message processor to master processor
// You can define as many processors as you want and the master will decide which one to use
masterProcessor.addProcessor([
  new MessageProcessor(llmClient, defaultCharacter, loglevel),
]);

// Initialize the orchestrator
const orchestrator = new Orchestrator(
  masterProcessor,
  makeFlowLifecycle(new MongoDb(), new ConversationManager(vectorDb)),
>>>>>>> 6a3d3958
  {
    level: loglevel,
    enableColors: true,
    enableTimestamp: true,
  }
);
// Register an IO handler
orchestrator.registerIOHandler({
  name: "simple_action",
  role: "action",
  schema: z.object({
    message: z.string(),
  }),
  handler: async (payload) => {
    console.log(`Executing action: ${payload.message}`);
    return { success: true };
  },
});
```

## Core Concepts

Daydreams is built around several key concepts:

### Orchestrator

The central component that manages data flow, registers handlers, and maintains
autonomous operation.

### Handlers

Building blocks that process data and produce outputs:

- **Input Handlers**: Process incoming data (messages, API webhooks)
- **Action Handlers**: Execute operations and return results
- **Output Handlers**: Produce side effects (sending messages, updating UI)

### Chain of Thought

The reasoning engine that:

- Plans strategies for achieving goals
- Breaks down complex tasks
- Executes actions
- Learns from experiences

### Memory System

Stores and retrieves experiences using vector databases for contextual decision
<<<<<<< HEAD
making.

## Example: Twitter Bot

Here's a glimpse of what you can build with Daydreams - a Twitter bot that
autonomously interacts and generates content:

```typescript
import {
  Orchestrator,
  MongoDb,
  TwitterClient,
  RoomManager,
  ChromaVectorDB,
  MasterProcessor,
  MessageProcessor,
  LLMClient,
  Consciousness,
  HandlerRole,
  LogLevel,
} from "@daydreamsai/core";
import { MongoStorage } from "@daydreamsai/mongodb-storage";

// 1. Initialize vector database for memory storage
const vectorDb = new ChromaVectorDB("twitter_agent", {
  chromaUrl: "http://localhost:8000",
  logLevel: LogLevel.DEBUG,
});

// 2. Set up room management for conversation contexts
const roomManager = new RoomManager(vectorDb);

// 3. Initialize the LLM client for processing
const llm = new LLMClient({
  model: "openrouter:deepseek/deepseek-r1-distill-llama-70b",
  temperature: 0.3,
});

// 4. Create message processor with default personality
const masterProcessor = new MasterProcessor(
  llmClient,
  defaultCharacter,
  LogLevel.DEBUG
);
const processor = new MessageProcessor(llm, defaultCharacter, LogLevel.DEBUG);
masterProcessor.addProcessor([messageProcessor]);

// 5. Initialize MongoDB for scheduled tasks
const scheduledTaskDb = new MongoStorage("mongodb://localhost:27017", "myApp");
await scheduledTaskDb.connect();
await scheduledTaskDb.migrate();

// 6. Initialize the orchestrator to manage everything
const orchestrator = new Orchestrator(
  roomManager,
  vectorDb,
  masterProcessor,
  new MongoDb(scheduledTaskDb),
  {
    level: LogLevel.DEBUG,
    enableColors: true,
    enableTimestamp: true,
  }
);

// 7. Set up Twitter client
const twitter = new TwitterClient(
  {
    username: process.env.TWITTER_USERNAME,
    password: process.env.TWITTER_PASSWORD,
    email: process.env.TWITTER_EMAIL,
  },
  LogLevel.DEBUG
);

// 8. Initialize autonomous thought generation
const consciousness = new Consciousness(llm, roomManager, {
  intervalMs: 300000, // Think every 5 minutes
  minConfidence: 0.7,
  logLevel: LogLevel.DEBUG,
});

// 9. Register handler to monitor Twitter mentions
orchestrator.registerIOHandler({
  name: "twitter_mentions",
  role: HandlerRole.INPUT,
  execute: async () => {
    const mentions = await twitter.createMentionsInput(60000).handler();
    if (!mentions?.length) return null;

    return mentions.map((mention) => ({
      type: "tweet",
      room: mention.metadata.conversationId,
      contentId: mention.metadata.tweetId,
      user: mention.metadata.username,
      content: mention.content,
      metadata: mention,
    }));
  },
});

// 10. Register handler for posting tweets
orchestrator.registerIOHandler({
  name: "twitter_thought",
  role: HandlerRole.OUTPUT,
  execute: async (data) => {
    const thoughtData = data as { content: string };
    return twitter.createTweetOutput().handler({
      content: thoughtData.content,
    });
  },
  outputSchema: z
    .object({
      content: z
        .string()
        .regex(/^[\x20-\x7E]*$/, "No emojis or non-ASCII characters allowed"),
    })
    .describe("Content of the tweet, max 280 characters"),
});

// 11. Register handler for Twitter replies
orchestrator.registerIOHandler({
  name: "twitter_reply",
  role: HandlerRole.OUTPUT,
  execute: async (data) => {
    const tweetData = data as { content: string; inReplyTo: string };
    return twitter.createTweetOutput().handler(tweetData);
  },
  outputSchema: z
    .object({
      content: z.string(),
      inReplyTo: z
        .string()
        .optional()
        .describe("The tweet ID to reply to, if any"),
    })
    .describe("Use this for replying to tweets you've been mentioned in"),
});

// 12. Schedule recurring tasks
await orchestrator.scheduleTaskInDb(
  "twitter_bot",
  "twitter_mentions",
  {},
  6000 // Check mentions every minute
);

await orchestrator.scheduleTaskInDb(
  "twitter_bot",
  "consciousness_thoughts",
  {},
  30000 // Generate thoughts every 30 seconds
);

// Start autonomous thought generation
consciousness.start();
```

This example demonstrates:

- Setting up a vector database for memory
- Configuring room management for conversations
- Initializing the LLM and message processor
- Setting up Twitter integration
- Registering handlers for mentions and posts
- Implementing autonomous thought generation
- Scheduling recurring tasks
=======
making.
>>>>>>> 6a3d3958
<|MERGE_RESOLUTION|>--- conflicted
+++ resolved
@@ -102,54 +102,14 @@
 Here's a simple example to get you started:
 
 ```typescript
-<<<<<<< HEAD
-import {
-  Orchestrator,
-  MasterProcessor,
-  MessageProcessor,
-  MongoDb,
-  LLMClient,
-  defaultCharacter,
-} from "@daydreamsai/core";
 import { MongoStorage } from "@daydreamsai/mongodb-storage";
 
-// Initialize the LLM client
-const llm = new LLMClient({
-=======
 // Initialize LLM client
 const llmClient = new LLMClient({
->>>>>>> 6a3d3958
   model: "openrouter:deepseek/deepseek-r1-distill-llama-70b",
   temperature: 0.3,
 });
 
-<<<<<<< HEAD
-// Create a message processor
-const processor = new MessageProcessor(llm, defaultCharacter);
-
-// Add processors to the master processor
-const masterProcessor = new MasterProcessor(llmClient, defaultCharacter);
-masterProcessor.addProcessor([messageProcessor]);
-
-// Initialize core components
-const roomManager = new RoomManager(vectorDb);
-const vectorDb = new ChromaVectorDB("my_agent");
-
-// Connect to MongoDb and provision indexes
-const scheduledTaskDb = new MongoStorage("mongodb://localhost:27017", "myApp");
-
-await scheduledTaskDb.connect();
-await scheduledTaskDb.migrate();
-
-const orchestratorDb = new MongoDb(scheduledTaskDb);
-
-// Initialize the orchestrator
-const orchestrator = new Orchestrator(
-  roomManager,
-  vectorDb,
-  processor,
-  orchestratorDb,
-=======
 // Initialize vector database for memory storage
 const vectorDb = new ChromaVectorDB("twitter_agent", {
   chromaUrl: "http://localhost:8000",
@@ -169,11 +129,18 @@
   new MessageProcessor(llmClient, defaultCharacter, loglevel),
 ]);
 
+// Connect to MongoDb and provision indexes
+const scheduledTaskDb = new MongoStorage("mongodb://localhost:27017", "myApp");
+
+await scheduledTaskDb.connect();
+await scheduledTaskDb.migrate();
+
+const orchestratorDb = new MongoDb(scheduledTaskDb);
+
 // Initialize the orchestrator
 const orchestrator = new Orchestrator(
   masterProcessor,
-  makeFlowLifecycle(new MongoDb(), new ConversationManager(vectorDb)),
->>>>>>> 6a3d3958
+  makeFlowLifecycle(orchestratorDb, new ConversationManager(vectorDb)),
   {
     level: loglevel,
     enableColors: true,
@@ -223,174 +190,4 @@
 ### Memory System
 
 Stores and retrieves experiences using vector databases for contextual decision
-<<<<<<< HEAD
-making.
-
-## Example: Twitter Bot
-
-Here's a glimpse of what you can build with Daydreams - a Twitter bot that
-autonomously interacts and generates content:
-
-```typescript
-import {
-  Orchestrator,
-  MongoDb,
-  TwitterClient,
-  RoomManager,
-  ChromaVectorDB,
-  MasterProcessor,
-  MessageProcessor,
-  LLMClient,
-  Consciousness,
-  HandlerRole,
-  LogLevel,
-} from "@daydreamsai/core";
-import { MongoStorage } from "@daydreamsai/mongodb-storage";
-
-// 1. Initialize vector database for memory storage
-const vectorDb = new ChromaVectorDB("twitter_agent", {
-  chromaUrl: "http://localhost:8000",
-  logLevel: LogLevel.DEBUG,
-});
-
-// 2. Set up room management for conversation contexts
-const roomManager = new RoomManager(vectorDb);
-
-// 3. Initialize the LLM client for processing
-const llm = new LLMClient({
-  model: "openrouter:deepseek/deepseek-r1-distill-llama-70b",
-  temperature: 0.3,
-});
-
-// 4. Create message processor with default personality
-const masterProcessor = new MasterProcessor(
-  llmClient,
-  defaultCharacter,
-  LogLevel.DEBUG
-);
-const processor = new MessageProcessor(llm, defaultCharacter, LogLevel.DEBUG);
-masterProcessor.addProcessor([messageProcessor]);
-
-// 5. Initialize MongoDB for scheduled tasks
-const scheduledTaskDb = new MongoStorage("mongodb://localhost:27017", "myApp");
-await scheduledTaskDb.connect();
-await scheduledTaskDb.migrate();
-
-// 6. Initialize the orchestrator to manage everything
-const orchestrator = new Orchestrator(
-  roomManager,
-  vectorDb,
-  masterProcessor,
-  new MongoDb(scheduledTaskDb),
-  {
-    level: LogLevel.DEBUG,
-    enableColors: true,
-    enableTimestamp: true,
-  }
-);
-
-// 7. Set up Twitter client
-const twitter = new TwitterClient(
-  {
-    username: process.env.TWITTER_USERNAME,
-    password: process.env.TWITTER_PASSWORD,
-    email: process.env.TWITTER_EMAIL,
-  },
-  LogLevel.DEBUG
-);
-
-// 8. Initialize autonomous thought generation
-const consciousness = new Consciousness(llm, roomManager, {
-  intervalMs: 300000, // Think every 5 minutes
-  minConfidence: 0.7,
-  logLevel: LogLevel.DEBUG,
-});
-
-// 9. Register handler to monitor Twitter mentions
-orchestrator.registerIOHandler({
-  name: "twitter_mentions",
-  role: HandlerRole.INPUT,
-  execute: async () => {
-    const mentions = await twitter.createMentionsInput(60000).handler();
-    if (!mentions?.length) return null;
-
-    return mentions.map((mention) => ({
-      type: "tweet",
-      room: mention.metadata.conversationId,
-      contentId: mention.metadata.tweetId,
-      user: mention.metadata.username,
-      content: mention.content,
-      metadata: mention,
-    }));
-  },
-});
-
-// 10. Register handler for posting tweets
-orchestrator.registerIOHandler({
-  name: "twitter_thought",
-  role: HandlerRole.OUTPUT,
-  execute: async (data) => {
-    const thoughtData = data as { content: string };
-    return twitter.createTweetOutput().handler({
-      content: thoughtData.content,
-    });
-  },
-  outputSchema: z
-    .object({
-      content: z
-        .string()
-        .regex(/^[\x20-\x7E]*$/, "No emojis or non-ASCII characters allowed"),
-    })
-    .describe("Content of the tweet, max 280 characters"),
-});
-
-// 11. Register handler for Twitter replies
-orchestrator.registerIOHandler({
-  name: "twitter_reply",
-  role: HandlerRole.OUTPUT,
-  execute: async (data) => {
-    const tweetData = data as { content: string; inReplyTo: string };
-    return twitter.createTweetOutput().handler(tweetData);
-  },
-  outputSchema: z
-    .object({
-      content: z.string(),
-      inReplyTo: z
-        .string()
-        .optional()
-        .describe("The tweet ID to reply to, if any"),
-    })
-    .describe("Use this for replying to tweets you've been mentioned in"),
-});
-
-// 12. Schedule recurring tasks
-await orchestrator.scheduleTaskInDb(
-  "twitter_bot",
-  "twitter_mentions",
-  {},
-  6000 // Check mentions every minute
-);
-
-await orchestrator.scheduleTaskInDb(
-  "twitter_bot",
-  "consciousness_thoughts",
-  {},
-  30000 // Generate thoughts every 30 seconds
-);
-
-// Start autonomous thought generation
-consciousness.start();
-```
-
-This example demonstrates:
-
-- Setting up a vector database for memory
-- Configuring room management for conversations
-- Initializing the LLM and message processor
-- Setting up Twitter integration
-- Registering handlers for mentions and posts
-- Implementing autonomous thought generation
-- Scheduling recurring tasks
-=======
-making.
->>>>>>> 6a3d3958
+making.