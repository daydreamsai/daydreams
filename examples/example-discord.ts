/**
 * Example demonstrating a Discord bot using the Daydreams package,
 * updated to use a streaming IOHandler so we can handle real-time
 * Discord messages without manual dispatch calls.
 */

import chalk from "chalk";
import readline from "readline";

import { Orchestrator } from "../packages/core/src/core/orchestrator";
import { HandlerRole, LogLevel } from "../packages/core/src/core/types";
import { DiscordClient } from "../packages/core/src/core/io/discord";
import { ConversationManager } from "../packages/core/src/core/conversation-manager";
import { ChromaVectorDB } from "../packages/core/src/core/vector-db";
import { MessageProcessor } from "../packages/core/src/core/processors/message-processor";
import { LLMClient } from "../packages/core/src/core/llm-client";
import { env } from "../packages/core/src/core/env";
<<<<<<< HEAD
import { defaultCharacter } from "../packages/core/src/core/character";
=======
import chalk from "chalk";
import { defaultCharacter } from "../packages/core/src/core/characters/character";
import readline from "readline";
>>>>>>> 6a3d3958
import { MongoDb } from "../packages/core/src/core/db/mongo-db";
import { MasterProcessor } from "../packages/core/src/core/processors/master-processor";
<<<<<<< HEAD
import { MongoStorage } from "../packages/mongodb-storage/src";
import { ORCHESTRATORS_KIND, SCHEDULED_TASKS_KIND } from '../packages/storage/src';
=======
import { makeFlowLifecycle } from "../packages/core/src/core/life-cycle";
>>>>>>> 6a3d3958

async function main() {
    // Set logging level as you see fit
    const loglevel = LogLevel.DEBUG;

    // Initialize core dependencies
    const vectorDb = new ChromaVectorDB("discord_agent", {
        chromaUrl: "http://localhost:8000",
        logLevel: loglevel,
    });

    // Optional: Purge previous session data if you want a fresh start
    await vectorDb.purge();

    const conversationManager = new ConversationManager(vectorDb);

    const llmClient = new LLMClient({
        model: "anthropic/claude-3-5-sonnet-latest",
        temperature: 0.3,
    });

    const masterProcessor = new MasterProcessor(
        llmClient,
        defaultCharacter,
        loglevel
    );

    masterProcessor.addProcessor(
        new MessageProcessor(llmClient, defaultCharacter, loglevel)
    );

<<<<<<< HEAD
    masterProcessor.addProcessor(messageProcessor);

    const scheduledTaskDb = new MongoStorage(
=======
    // Connect to MongoDB (for scheduled tasks, if you use them)
    const KVDB = new MongoDb(
>>>>>>> 6a3d3958
        "mongodb://localhost:27017",
        "myApp",
    );
<<<<<<< HEAD

    await scheduledTaskDb.connect();
    console.log(chalk.green("✅ Scheduled task database connected"));

    await scheduledTaskDb.migrate();
    console.log(chalk.green("✅ Scheduled task indexes created"));

    await Promise.all([
        scheduledTaskDb.getRepository(SCHEDULED_TASKS_KIND).deleteAll(),
        scheduledTaskDb.getRepository(ORCHESTRATORS_KIND).deleteAll(),
    ]);

    const orchestratorDb = new MongoDb(scheduledTaskDb);
=======
    await KVDB.connect();
    console.log(chalk.green("✅ Scheduled task database connected"));

    // Clear any existing tasks if you like
    await KVDB.deleteAll();
>>>>>>> 6a3d3958

    // Create the Orchestrator
    const core = new Orchestrator(
        masterProcessor,
<<<<<<< HEAD
        orchestratorDb,
=======
        makeFlowLifecycle(KVDB, conversationManager),
>>>>>>> 6a3d3958
        {
            level: loglevel,
            enableColors: true,
            enableTimestamp: true,
        }
    );

    // Initialize the Discord client
    const discord = new DiscordClient(
        {
            discord_token: env.DISCORD_TOKEN,
            discord_bot_name: "DeepLoaf",
        },
        loglevel
    );

    // 1) REGISTER A STREAMING INPUT
    //    This handler sets up a Discord listener. On mention, it
    //    pipes data into Orchestrator via "onData".
    core.registerIOHandler({
        name: "discord_stream",
        role: HandlerRole.INPUT,
        subscribe: (onData) => {
            discord.startMessageStream(onData);
            return () => {
                discord.stopMessageStream();
            };
        },
    });

    // 2) REGISTER AN OUTPUT HANDLER
    //    This allows your Processor to suggest messages that are posted back to Discord

    core.registerIOHandler(discord.createMessageOutput());

    // (Optional) Set up a console readline for manual input, etc.
    const rl = readline.createInterface({
        input: process.stdin,
        output: process.stdout,
    });

    console.log(chalk.cyan("🤖 Bot is now running and monitoring Discord..."));
    console.log(
        chalk.cyan("You can also type messages in this console for debugging.")
    );
    console.log(chalk.cyan('Type "exit" to quit.'));

    // Handle graceful shutdown (Ctrl-C, etc.)
    process.on("SIGINT", async () => {
        console.log(chalk.yellow("\n\nShutting down..."));

        // If we want to stop the streaming IO handler:
        core.removeIOHandler("discord_stream");

        // Also remove any other handlers or do cleanup
        core.removeIOHandler("discord_reply");
        rl.close();

        console.log(chalk.green("✅ Shutdown complete"));
        process.exit(0);
    });
}

// Run the example
main().catch((error) => {
    console.error(chalk.red("Fatal error:"), error);
    process.exit(1);
});<|MERGE_RESOLUTION|>--- conflicted
+++ resolved
@@ -15,21 +15,12 @@
 import { MessageProcessor } from "../packages/core/src/core/processors/message-processor";
 import { LLMClient } from "../packages/core/src/core/llm-client";
 import { env } from "../packages/core/src/core/env";
-<<<<<<< HEAD
-import { defaultCharacter } from "../packages/core/src/core/character";
-=======
-import chalk from "chalk";
 import { defaultCharacter } from "../packages/core/src/core/characters/character";
-import readline from "readline";
->>>>>>> 6a3d3958
 import { MongoDb } from "../packages/core/src/core/db/mongo-db";
 import { MasterProcessor } from "../packages/core/src/core/processors/master-processor";
-<<<<<<< HEAD
+import { makeFlowLifecycle } from "../packages/core/src/core/life-cycle";
 import { MongoStorage } from "../packages/mongodb-storage/src";
-import { ORCHESTRATORS_KIND, SCHEDULED_TASKS_KIND } from '../packages/storage/src';
-=======
-import { makeFlowLifecycle } from "../packages/core/src/core/life-cycle";
->>>>>>> 6a3d3958
+import { ORCHESTRATORS_KIND, SCHEDULED_TASKS_KIND, CHATS_KIND } from '../packages/storage/src';
 
 async function main() {
     // Set logging level as you see fit
@@ -61,47 +52,31 @@
         new MessageProcessor(llmClient, defaultCharacter, loglevel)
     );
 
-<<<<<<< HEAD
-    masterProcessor.addProcessor(messageProcessor);
-
-    const scheduledTaskDb = new MongoStorage(
-=======
     // Connect to MongoDB (for scheduled tasks, if you use them)
-    const KVDB = new MongoDb(
->>>>>>> 6a3d3958
+    const KVDB = new MongoStorage(
         "mongodb://localhost:27017",
         "myApp",
     );
-<<<<<<< HEAD
 
-    await scheduledTaskDb.connect();
-    console.log(chalk.green("✅ Scheduled task database connected"));
-
-    await scheduledTaskDb.migrate();
-    console.log(chalk.green("✅ Scheduled task indexes created"));
-
-    await Promise.all([
-        scheduledTaskDb.getRepository(SCHEDULED_TASKS_KIND).deleteAll(),
-        scheduledTaskDb.getRepository(ORCHESTRATORS_KIND).deleteAll(),
-    ]);
-
-    const orchestratorDb = new MongoDb(scheduledTaskDb);
-=======
     await KVDB.connect();
     console.log(chalk.green("✅ Scheduled task database connected"));
 
+    await KVDB.migrate();
+    console.log(chalk.green("✅ Scheduled task indexes created"));
+
     // Clear any existing tasks if you like
-    await KVDB.deleteAll();
->>>>>>> 6a3d3958
+    await Promise.all([
+        KVDB.getRepository(SCHEDULED_TASKS_KIND).deleteAll(),
+        KVDB.getRepository(ORCHESTRATORS_KIND).deleteAll(),
+        KVDB.getRepository(CHATS_KIND).deleteAll(),
+    ]);
+
+    const orchestratorDb = new MongoDb(KVDB);
 
     // Create the Orchestrator
     const core = new Orchestrator(
         masterProcessor,
-<<<<<<< HEAD
-        orchestratorDb,
-=======
-        makeFlowLifecycle(KVDB, conversationManager),
->>>>>>> 6a3d3958
+        makeFlowLifecycle(orchestratorDb, conversationManager),
         {
             level: loglevel,
             enableColors: true,
