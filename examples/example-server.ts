--- conflicted
+++ resolved
@@ -2,34 +2,40 @@
 import chalk from "chalk";
 import { z } from "zod";
 
-// ---- Import your internal classes and functions here ----
 import { LLMClient } from "../packages/core/src/core/llm-client";
-
 import { ChromaVectorDB } from "../packages/core/src/core/vector-db";
-
 import { Orchestrator } from "../packages/core/src/core/orchestrator";
 import { HandlerRole } from "../packages/core/src/core/types";
 import { RoomManager } from "../packages/core/src/core/room-manager";
 import { MessageProcessor } from "../packages/core/src/core/processors/message-processor";
 import { defaultCharacter } from "../packages/core/src/core/character";
-
 import { LogLevel } from "../packages/core/src/core/types";
 import { ScheduledTaskMongoDb } from "../packages/core/src/core/scheduled-db";
 
-// ------------------------------------------------------
-// 1) ORCHESTRATOR MANAGER
-// ------------------------------------------------------
-<<<<<<< HEAD
 class OrchestratorManager {
   private orchestrators: Map<string, Orchestrator> = new Map();
   private roomManagers: Map<string, RoomManager> = new Map();
-
-  createOrchestrator(name: string, config = { logLevel: LogLevel.INFO }) {
+  private scheduledTaskDb: ScheduledTaskMongoDb;
+
+  constructor() {
+    this.scheduledTaskDb = new ScheduledTaskMongoDb(
+      "mongodb://localhost:27017",
+      "myApp",
+      "scheduled_tasks"
+    );
+  }
+
+  async initialize() {
+    await this.scheduledTaskDb.connect();
+    await this.scheduledTaskDb.deleteAll();
+    console.log(chalk.green("✅ Scheduled task database connected"));
+  }
+
+  async createOrchestrator(name: string, config = { logLevel: LogLevel.INFO }) {
     console.log(chalk.blue(`[OrchestratorManager] Creating new orchestrator '${name}'`));
     console.log(chalk.gray(`[OrchestratorManager] Config:`, JSON.stringify(config, null, 2)));
     const id = `orch_${Date.now()}_${Math.random().toString(36).substr(2, 9)}`;
 
-    // Create new instances for this orchestrator
     const llmClient = new LLMClient({
       model: "anthropic/claude-3-5-sonnet-latest",
       temperature: 0.3,
@@ -53,7 +59,7 @@
       roomManager,
       vectorDb,
       [processor],
-      null,
+      this.scheduledTaskDb,
       {
         level: config.logLevel,
         enableColors: true,
@@ -61,7 +67,6 @@
       }
     );
 
-    // Register handlers
     orchestrator.registerIOHandler({
       name: "user_chat",
       role: HandlerRole.INPUT,
@@ -109,113 +114,22 @@
   }
 }
 
-// Create global orchestrator manager and default orchestrator
+// Initialize orchestrator manager
 const orchestratorManager = new OrchestratorManager();
-const defaultOrch = orchestratorManager.createOrchestrator("Default Orchestrator");
-=======
-async function createDaydreamsAgent() {
-    const loglevel = LogLevel.INFO;
-
-    // 1.1. LLM Initialization
-    const llmClient = new LLMClient({
-        model: "anthropic/claude-3-5-sonnet-latest",
-        temperature: 0.3,
-    });
-
-    // 1.2. Vector memory initialization
-    const vectorDb = new ChromaVectorDB("agent_memory", {
-        chromaUrl: "http://localhost:8000",
-        logLevel: loglevel,
-    });
-
-    // 1.3. Room manager initialization
-    const roomManager = new RoomManager(vectorDb);
-
-    // 1.4. Initialize processor with default character
-    const processor = new MessageProcessor(
-        llmClient,
-        defaultCharacter,
-        loglevel
-    );
-
-    const scheduledTaskDb = new ScheduledTaskMongoDb(
-        "mongodb://localhost:27017",
-        "myApp",
-        "scheduled_tasks"
-    );
-
-    await scheduledTaskDb.connect();
-    console.log(chalk.green("✅ Scheduled task database connected"));
-
-    await scheduledTaskDb.deleteAll();
-
-    // 1.5. Initialize core system
-    const orchestrator = new Orchestrator(
-        roomManager,
-        vectorDb,
-        [processor],
-        scheduledTaskDb,
-        {
-            level: loglevel,
-            enableColors: true,
-            enableTimestamp: true,
-        }
-    );
-
-    // 1.6. Register handlers
-    orchestrator.registerIOHandler({
-        name: "user_chat",
-        role: HandlerRole.INPUT,
-        schema: z.object({
-            content: z.string(),
-            userId: z.string().optional(),
-        }),
-        handler: async (payload) => {
-            return payload;
-        },
-    });
-
-    orchestrator.registerIOHandler({
-        name: "chat_reply",
-        role: HandlerRole.OUTPUT,
-        schema: z.object({
-            userId: z.string().optional(),
-            message: z.string(),
-        }),
-        handler: async (payload) => {
-            const { userId, message } = payload as {
-                userId?: string;
-                message: string;
-            };
-            console.log(`Reply to user ${userId ?? "??"}: ${message}`);
-        },
-    });
-
-    // Return the orchestrator instance
-    return orchestrator;
+await orchestratorManager.initialize();
+const defaultOrch = await orchestratorManager.createOrchestrator("Default Orchestrator");
+
+// WebSocket Server
+const wss = new WebSocketServer({ port: 8080 });
+console.log(chalk.green("[WS] WebSocket server listening on ws://localhost:8080"));
+
+function sendJSON(ws: WebSocket, data: unknown) {
+  ws.send(JSON.stringify(data));
 }
 
-// Create a single "global" instance
-const orchestrator = await createDaydreamsAgent();
->>>>>>> d4e9b91d
-
-// ------------------------------------------------------
-// 2) WEBSOCKET SERVER
-// ------------------------------------------------------
-const wss = new WebSocketServer({ port: 8080 });
-console.log(
-    chalk.green("[WS] WebSocket server listening on ws://localhost:8080")
-);
-
-function sendJSON(ws: WebSocket, data: unknown) {
-    ws.send(JSON.stringify(data));
-}
-
 wss.on("connection", (ws) => {
-<<<<<<< HEAD
   console.log(chalk.blue("[WS] New client connected."));
 
-  // Send welcome with list of orchestrators
   sendJSON(ws, {
     type: "welcome",
     message: "Welcome to Daydreams WebSocket server!",
@@ -234,7 +148,7 @@
           if (!parsed.name) {
             throw new Error("Orchestrator name is required");
           }
-          const newOrch = orchestratorManager.createOrchestrator(parsed.name);
+          const newOrch = await orchestratorManager.createOrchestrator(parsed.name);
           sendJSON(ws, {
             type: "orchestrator_created",
             orchestrator: {
@@ -245,7 +159,6 @@
           break;
 
         case "list_orchestrators":
-          console.log(chalk.blue("[WS] Listing orchestrators"));
           sendJSON(ws, {
             type: "orchestrators_list",
             orchestrators: orchestratorManager.listOrchestrators(),
@@ -261,7 +174,6 @@
             throw new Error("Orchestrator not found");
           }
 
-          // Envoyer le message utilisateur en debug
           sendJSON(ws, {
             type: "debug",
             messageType: "user_input",
@@ -272,7 +184,6 @@
 
           console.log(chalk.blue(`[WS] Dispatching message to orchestrator ${parsed.orchestratorId}`));
           
-          // Message de début de traitement
           sendJSON(ws, {
             type: "debug",
             messageType: "processing_start",
@@ -289,7 +200,6 @@
 
             console.log(chalk.blue(`[WS] Got outputs:`, outputs));
 
-            // Envoyer les outputs bruts en mode debug
             sendJSON(ws, {
               type: "debug",
               messageType: "raw_outputs",
@@ -302,7 +212,6 @@
             if (outputs && Array.isArray(outputs)) {
               for (const out of outputs) {
                 if (out.name === "chat_reply") {
-                  // Envoyer la réponse en debug
                   sendJSON(ws, {
                     type: "debug",
                     messageType: "ai_response",
@@ -311,7 +220,6 @@
                     timestamp: Date.now()
                   });
 
-                  // Envoyer la réponse normale
                   sendJSON(ws, {
                     type: "response",
                     message: out.data.message,
@@ -322,7 +230,6 @@
               }
             }
           } catch (error) {
-            // Envoyer l'erreur en debug
             sendJSON(ws, {
               type: "debug",
               messageType: "error",
@@ -350,68 +257,12 @@
   ws.on("close", () => {
     console.log(chalk.yellow("[WS] Client disconnected."));
   });
-=======
-    console.log(chalk.blue("[WS] New client connected."));
-
-    sendJSON(ws, {
-        type: "welcome",
-        message: "being human is hard",
-    });
-
-    ws.on("message", async (rawData) => {
-        try {
-            const dataString = rawData.toString();
-            console.log(chalk.magenta("[WS] Received message:"), dataString);
-
-            const parsed = JSON.parse(dataString);
-            const userMessage = parsed.goal;
-
-            if (!userMessage || typeof userMessage !== "string") {
-                throw new Error(
-                    "Invalid message format. Expected { message: string }"
-                );
-            }
-
-            // Process the message using the orchestrator
-            const outputs = await orchestrator.dispatchToInput("user_chat", {
-                content: userMessage,
-                userId: "ws-user",
-            });
-
-            // Send responses back through WebSocket
-            if (outputs && (outputs as any).length > 0) {
-                for (const out of outputs as any[]) {
-                    if (out.name === "chat_reply") {
-                        sendJSON(ws, {
-                            type: "response",
-                            message: out.data.message,
-                        });
-                    }
-                }
-            }
-        } catch (error) {
-            console.error(chalk.red("[WS] Error processing message:"), error);
-            sendJSON(ws, {
-                type: "error",
-                error: (error as Error).message || String(error),
-            });
-        }
-    });
-
-    ws.on("close", () => {
-        console.log(chalk.yellow("[WS] Client disconnected."));
-    });
->>>>>>> d4e9b91d
 });
 
-// Handle graceful shutdown
 process.on("SIGINT", async () => {
-    console.log(chalk.yellow("\n\nShutting down..."));
-
-    // Close WebSocket server
-    wss.close(() => {
-        console.log(chalk.green("✅ WebSocket server closed"));
-    });
-
-    process.exit(0);
+  console.log(chalk.yellow("\n\nShutting down..."));
+  wss.close(() => {
+    console.log(chalk.green("✅ WebSocket server closed"));
+  });
+  process.exit(0);
 });