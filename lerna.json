{
<<<<<<< HEAD
  "version": "0.3.7",
=======
  "version": "0.3.7-alpha.5",
>>>>>>> 9910f6a1
  "packages": [
    "packages/*"
  ],
  "npmClient": "pnpm"
}<|MERGE_RESOLUTION|>--- conflicted
+++ resolved
@@ -1,11 +1,5 @@
 {
-<<<<<<< HEAD
-  "version": "0.3.7",
-=======
   "version": "0.3.7-alpha.5",
->>>>>>> 9910f6a1
-  "packages": [
-    "packages/*"
-  ],
+  "packages": ["packages/*"],
   "npmClient": "pnpm"
 }