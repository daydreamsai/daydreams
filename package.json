--- conflicted
+++ resolved
@@ -7,11 +7,8 @@
         "twitter": "bun run examples/example-twitter.ts",
         "server": "bun run examples/example-server.ts",
         "discord": "bun run examples/example-discord.ts",
-<<<<<<< HEAD
         "telegram": "bun run examples/example-telegram.ts",
-=======
         "hyperliquid": "bun run examples/example-hyperliquid.ts",
->>>>>>> f558745f
         "api": "bun run examples/example-api.ts",
         "ui": "pnpm --dir clients/example-ui run dev",
         "test": "bun run packages/core",
@@ -28,10 +25,7 @@
         "cors": "^2.8.5",
         "discord.js": "^14.17.3",
         "express": "^4.21.2",
-<<<<<<< HEAD
-=======
         "hyperliquid": "^1.5.8",
->>>>>>> f558745f
         "lerna": "^8.1.9",
         "mongodb": "^6.12.0",
         "prettier": "^3.4.2",
