--- conflicted
+++ resolved
@@ -32,20 +32,9 @@
     "build": "tsup --dts-resolve"
   },
   "dependencies": {
-<<<<<<< HEAD
     "@ai-sdk/provider": "^1.1.0",
     "@ai-sdk/ui-utils": "^1.2.3",
     "ai": "^4.2.9",
-=======
-    "@ai-sdk/openai": "^1.1.14",
-    "@ai-sdk/ui-utils": "1.2.1",
-    "@langchain/core": "^0.3.39",
-    "@langchain/textsplitters": "^0.1.0",
-    "@modelcontextprotocol/sdk": "^1.6.1",
-    "@tavily/core": "^0.3.1",
-    "ai": "^4.1.46",
-    "chromadb-default-embed": "^2.13.2",
->>>>>>> 09e76510
     "dotenv": "^16.4.7",
     "p-defer": "^4.0.1",
     "uuid": "^11.1.0",
