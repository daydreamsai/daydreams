{
  "name": "@daydreamsai/core",
<<<<<<< HEAD
  "version": "0.3.7",
=======
  "version": "0.3.7-alpha.5",
>>>>>>> 9910f6a1
  "type": "module",
  "main": "./dist/index.js",
  "module": "./dist/index.js",
  "types": "./dist/index.d.ts",
  "exports": {
    "./package.json": "./package.json",
    ".": {
      "types": "./dist/index.d.ts",
      "require": "./dist/index.js",
      "import": "./dist/index.js"
    }
  },
  "publishConfig": {
    "main": "./dist/index.js",
    "module": "./dist/index.js",
    "types": "./dist/index.d.ts",
    "exports": {
      "./package.json": "./package.json",
      ".": {
        "types": "./dist/index.d.ts",
        "require": "./dist/index.js",
        "import": "./dist/index.js"
      }
    }
  },
  "devDependencies": {
    "@ai-sdk/anthropic": "catalog:",
    "@ai-sdk/groq": "catalog:",
    "@ai-sdk/openai": "catalog:",
    "@types/bun": "latest",
    "tsup": "catalog:",
    "vitest": "catalog:"
  },
  "peerDependencies": {
    "typescript": "catalog:"
  },
  "scripts": {
    "test": "vitest",
    "build": "tsup --dts-resolve",
    "prepublishOnly": "pnpm run build"
  },
  "dependencies": {
    "@ai-sdk/provider": "catalog:",
    "@ai-sdk/ui-utils": "catalog:",
    "ai": "catalog:",
    "dotenv": "catalog:",
    "p-defer": "^4.0.1",
    "uuid": "catalog:",
    "zod": "catalog:",
    "zod-to-json-schema": "catalog:"
  }
}<|MERGE_RESOLUTION|>--- conflicted
+++ resolved
@@ -1,10 +1,6 @@
 {
   "name": "@daydreamsai/core",
-<<<<<<< HEAD
-  "version": "0.3.7",
-=======
   "version": "0.3.7-alpha.5",
->>>>>>> 9910f6a1
   "type": "module",
   "main": "./dist/index.js",
   "module": "./dist/index.js",
