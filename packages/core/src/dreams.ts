import { z } from "zod";
import type {
  Agent,
  AnyContext,
  Config,
  Debugger,
  Subscription,
  ContextState,
  Episode,
  Registry,
  InputRef,
  WorkingMemory,
  Log,
  AnyRef,
} from "./types";
import { Logger } from "./logger";
import { createContainer } from "./container";
import { createServiceManager } from "./serviceProvider";
import { TaskRunner } from "./task";
import {
  getContextId,
  createContextState,
  getContextWorkingMemory,
  saveContextWorkingMemory,
  saveContextState,
  saveContextsIndex,
  loadContextState,
  getContexts,
  deleteContext,
} from "./context";
import { createMemoryStore } from "./memory";
import { createMemory } from "./memory";
import { createVectorStore } from "./memory/base";
import { runGenerate } from "./tasks";
import { exportEpisodesAsTrainingData } from "./memory/utils";
import { LogLevel } from "./types";
import { randomUUIDv7 } from "./utils";
import { createContextStreamHandler, handleStream } from "./streaming";
import { mainStep, promptTemplate } from "./prompts/main";

type RunState = ReturnType<typeof createContextStreamHandler>;

export function createDreams<TContext extends AnyContext = AnyContext>(
  config: Config<TContext>
): Agent<TContext> {
  let booted = false;

  const inputSubscriptions = new Map<string, Subscription>();

  const contextIds = new Set<string>();
  const contexts = new Map<string, ContextState>();
  const contextsRunning = new Map<string, RunState>();

  const workingMemories = new Map<string, WorkingMemory>();

  const ctxSubscriptions = new Map<
    string,
    Set<(ref: AnyRef, done: boolean) => void>
  >();

  // todo register everything into registry, remove from agent
  const registry: Registry = {
    contexts: new Map(),
    actions: new Map(),
    outputs: new Map(),
    inputs: new Map(),
    extensions: new Map(),
    models: new Map(),
    prompts: new Map(),
  };

  registry.prompts.set("step", promptTemplate);

  const {
    inputs = {},
    outputs = {},
    events = {},
    actions = [],
    experts = {},
    services = [],
    extensions = [],
    model,
    reasoningModel,
    exportTrainingData,
    trainingDataPath,
  } = config;

  const container = config.container ?? createContainer();

  const taskRunner = config.taskRunner ?? new TaskRunner(3);

  const logger = new Logger({
    level: config.logger ?? LogLevel.INFO,
    enableTimestamp: true,
    enableColors: true,
  });

  container.instance("logger", logger);

  logger.debug("dreams", "Creating agent", {
    hasModel: !!model,
    hasReasoningModel: !!reasoningModel,
    inputsCount: Object.keys(inputs).length,
    outputsCount: Object.keys(outputs).length,
    actionsCount: actions.length,
    servicesCount: services.length,
    extensionsCount: extensions.length,
  });

  const debug: Debugger = (...args) => {
    if (!config.debugger) return;
    try {
      config.debugger(...args);
    } catch {
      console.log("debugger failed");
    }
  };

  const serviceManager = createServiceManager(container);

  for (const service of services) {
    serviceManager.register(service);
  }

  if (config.contexts) {
    for (const ctx of config.contexts) {
      registry.contexts.set(ctx.type, ctx);
    }
  }

  for (const extension of extensions) {
    if (extension.inputs) Object.assign(inputs, extension.inputs);
    if (extension.outputs) Object.assign(outputs, extension.outputs);
    if (extension.events) Object.assign(events, extension.events);
    if (extension.actions) actions.push(...extension.actions);
    if (extension.services) {
      for (const service of extension.services) {
        serviceManager.register(service);
      }
    }

    if (extension.contexts) {
      for (const context of Object.values(extension.contexts)) {
        registry.contexts.set(context.type, context);
      }
    }
  }

  const agent: Agent<TContext> = {
    inputs,
    outputs,
    events,
    actions,
    experts,
    memory:
      config.memory ?? createMemory(createMemoryStore(), createVectorStore()),
    container,
    model,
    reasoningModel,
    taskRunner,
    debugger: debug,
    context: config.context ?? undefined,
    exportTrainingData,
    trainingDataPath,
    registry,
    emit: (event: string, data: any) => {
      logger.debug("agent:event", event, data);
    },

    isBooted() {
      return booted;
    },

    subscribeContext(contextId, handler) {
      if (!ctxSubscriptions.has(contextId)) {
        ctxSubscriptions.set(contextId, new Set());
      }

      const subs = ctxSubscriptions.get(contextId)!;

      if (subs.has(handler)) {
        throw new Error("handler already registered");
      }

      subs.add(handler);

      return () => {
        subs.delete(handler);
      };
    },

    async getContexts() {
      return getContexts(contextIds, contexts);
    },

    async getContextById<TContext extends AnyContext>(
      id: string
    ): Promise<ContextState<TContext> | null> {
      if (contexts.has(id)) return contexts.get(id)! as ContextState<TContext>;

      const [type] = id.split(":");

      const context = registry.contexts.get(type) as TContext | undefined;

      if (context && contextIds.has(id)) {
        const stateSnapshot = await loadContextState(agent, context, id);

        if (stateSnapshot) {
          const state = await createContextState({
            agent,
            context,
            args: stateSnapshot.args,
            settings: stateSnapshot.settings,
            contexts: stateSnapshot.contexts,
          });

          await this.saveContext(state);

          return state;
        }
      }

      return null;
    },

    async getContext(params) {
      if (!registry.contexts.has(params.context.type))
        registry.contexts.set(params.context.type, params.context);

      const ctxSchema =
        "parse" in params.context.schema
          ? params.context.schema
          : z.object(params.context.schema);

      const args = ctxSchema.parse(params.args);
      const id = getContextId(params.context, args);

      if (!contexts.has(id) && contextIds.has(id)) {
        const stateSnapshot = await loadContextState(agent, params.context, id);

        if (stateSnapshot) {
          await this.saveContext(
            await createContextState({
              agent,
              context: params.context,
              args: params.args,
              settings: stateSnapshot.settings,
              contexts: stateSnapshot.contexts,
            })
          );
        }
      }

      if (!contexts.has(id)) {
        await this.saveContext(
          await createContextState({
            agent,
            context: params.context,
            args: params.args,
          })
        );
      }

      return contexts.get(id)! as ContextState<typeof params.context>;
    },

    async saveContext(ctxState, workingMemory) {
      contextIds.add(ctxState.id);
      contexts.set(ctxState.id, ctxState);

      await saveContextState(agent, ctxState);

      if (workingMemory) {
        workingMemories.set(ctxState.id, workingMemory);
        await saveContextWorkingMemory(agent, ctxState.id, workingMemory);
      }

      await saveContextsIndex(agent, contextIds);

      return true;
    },

    getContextId(params) {
      logger.trace("agent:getContextId", "Getting context id", params);
      return getContextId(params.context, params.args);
    },

    async getWorkingMemory(contextId) {
      logger.trace("agent:getWorkingMemory", "Getting working memory", {
        contextId,
      });

      if (!workingMemories.has(contextId)) {
        workingMemories.set(
          contextId,
          await getContextWorkingMemory(agent, contextId)
        );
      }

      return workingMemories.get(contextId)!;
    },

    async deleteContext(contextId) {
      //todo: handle if its running;

      contexts.delete(contextId);
      contextIds.delete(contextId);

      contextsRunning.delete(contextId);
      workingMemories.delete(contextId);

      await deleteContext(agent, contextId);
    },

    async start(args) {
      if (booted) return agent;
      logger.info("agent:start", "Starting agent", { args, booted });

      booted = true;

      logger.debug("agent:start", "Booting services");
      await serviceManager.bootAll();

      logger.debug("agent:start", "Installing extensions", {
        count: extensions.length,
      });

      for (const extension of extensions) {
        if (extension.install) await Promise.try(extension.install, agent);
      }

      logger.debug("agent:start", "Setting up inputs", {
        count: Object.keys(agent.inputs).length,
      });

      const inputs = {
        ...agent.inputs,
      };

      for (const ctx of registry.contexts.values()) {
        if (ctx.inputs) Object.assign(inputs, ctx.inputs);
      }

      for (const [type, input] of Object.entries(inputs)) {
        if (input.install) {
          logger.trace("agent:start", "Installing input", { type });
          await Promise.try(input.install, agent);
        }

        if (input.subscribe) {
          logger.trace("agent:start", "Subscribing to input", { type });
          let subscription = await Promise.try(
            input.subscribe,
            (context, args, data) => {
              logger.debug("agent", "input", { context, args, data });
              agent
                .send({
                  context,
                  input: { type, data },
                  args,
                })
                .catch((err) => {
                  logger.error("agent:input", "error", err);
                });
            },
            agent
          );

          if (subscription) inputSubscriptions.set(type, subscription);
        }
      }

      logger.debug("agent:start", "Setting up outputs", {
        count: Object.keys(outputs).length,
      });

      for (const [type, output] of Object.entries(outputs)) {
        if (output.install) {
          logger.trace("agent:start", "Installing output", { type });
          await Promise.try(output.install, agent);
        }
      }

      logger.debug("agent:start", "Setting up actions", {
        count: actions.length,
      });

      for (const action of actions) {
        if (action.install) {
          logger.trace("agent:start", "Installing action", {
            name: action.name,
          });
          await Promise.try(action.install, agent);
        }
      }

      logger.debug("agent:start", "Loading saved contexts");
      const savedContexts = await agent.memory.store.get<string[]>("contexts");

      if (savedContexts) {
        logger.trace("agent:start", "Restoring saved contexts", {
          count: savedContexts.length,
        });

        for (const id of savedContexts) {
          contextIds.add(id);
        }
      }

      if (agent.context) {
        logger.debug("agent:start", "Setting up agent context", {
          type: agent.context.type,
        });

<<<<<<< HEAD
        const agentState = await agent.getContext({
=======
        const state = await agent.getContext({
>>>>>>> 09e76510
          context: agent.context,
          args: args!,
        });

<<<<<<< HEAD
        contexts.set("agent:context", agentState);
=======
        contexts.set("agent:context", state);
>>>>>>> 09e76510
      }

      logger.info("agent:start", "Agent started successfully");
      return agent;
    },

    async stop() {
      logger.info("agent:stop", "Stopping agent");
    },

    async run(params) {
      const { context, args, outputs, handlers, abortSignal } = params;
      console.log(params.chain);
      if (!booted) {
        logger.error("agent:run", "Agent not booted");
        throw new Error("Not booted");
      }

      logger.info("agent:run", "Running context", {
        contextType: context.type,
        hasArgs: !!args,
        hasCustomOutputs: !!outputs,
        hasHandlers: !!handlers,
      });

      const ctxId = agent.getContextId({ context, args });

      // try to move this to state
      // we need this here now because its needed to create the handler
      // and we will use that state from contextsRunning so we need to wait before checking and creating
      const ctxState = await agent.getContext({ context, args });
      const workingMemory = await agent.getWorkingMemory(ctxId);
      const agentCtxState = agent.context
        ? await agent.getContext({
            context: agent.context,
            args: contexts.get("agent:context")!.args,
          })
        : undefined;

      // todo: allow to control what happens when new input is sent while the ctx is running
      // context.onInput?
      // we should allow to abort the current run, or just push it to current run
      // state.controller.abort()
      if (contextsRunning.has(ctxId)) {
        logger.debug("agent:run", "Context already running", {
          id: ctxId,
        });

        const { state, push } = contextsRunning.get(ctxId)!;
        params.chain?.forEach((el) => push(el, true));
        return state.defer.promise;
      }

      logger.debug("agent:run", "Added context to running set", {
        id: ctxId,
      });

      if (!ctxSubscriptions.has(ctxId)) {
        ctxSubscriptions.set(ctxId, new Set());
      }

      const { state, handler, push, tags, stepConfig } =
        createContextStreamHandler({
          agent,
          agentCtxState,
          ctxState,
          handlers,
          logger,
          taskRunner,
          workingMemory,
          abortSignal,
          stepConfig: mainStep,
          subscriptions: ctxSubscriptions.get(ctxId)!,
        });

      contextsRunning.set(ctxId, { state, handler, push, tags, stepConfig });

      let maxSteps = 0;

      function getMaxSteps() {
        return ctxState.settings.maxSteps ?? 5;
      }

      await state.setParams({
        actions: params.actions,
        outputs: params.outputs,
        contexts: params.contexts,
      });

      if (params.chain) {
        await Promise.all(params.chain.map((log) => push(log, true)));
      }

      if (state.calls.length > 0) {
        await Promise.allSettled(state.calls);
        state.calls.length = 0;
      }

      let stepRef = await state.start();

      const model =
        params.model ?? context.model ?? config.reasoningModel ?? config.model;

      while ((maxSteps = getMaxSteps()) >= state.step) {
        logger.info("agent:run", `Starting step ${state.step}/${maxSteps}`, {
          contextId: ctxState.id,
        });

        try {
          if (state.step > 1) {
            stepRef = await state.nextStep();
          }

          const promptData = stepConfig.formatter({
            contexts: state.contexts,
            actions: state.actions,
            outputs: state.outputs,
            workingMemory,
            chainOfThoughtSize: 0,
            maxWorkingMemorySize: ctxState.settings.maxWorkingMemorySize,
          });

          const prompt = stepConfig.render(promptData);

          stepRef.data.prompt = prompt;

          let streamError: any = null;

          const unprocessed = [
            ...workingMemory.inputs.filter((i) => i.processed === false),
            ...state.chain.filter((i) => i.processed === false),
          ];

          const { stream, getTextResponse } = await taskRunner.enqueueTask(
            runGenerate,
            {
              model,
              prompt,
              workingMemory,
              logger,
              abortSignal,
              onError: (error) => {
                streamError = error;
                state.errors.push(error);
              },
            },
            {
              debug: agent.debugger,
              abortSignal,
            }
          );

<<<<<<< HEAD
          logger.debug("agent:run", "Processing stream", { step: state.step });
=======
          chain.forEach((i) => {
            if (i.ref !== "input") i.processed = true;
          });

          logger.debug("agent:run", "Processing stream", { step });
>>>>>>> 09e76510

          await handleStream(stream, state.index, tags, handler, {});

          const response = await getTextResponse();
          stepRef.data.response = response;

          if (streamError) {
            throw streamError;
          }

          unprocessed.forEach((i) => {
            i.processed = true;
          });

          await saveContextWorkingMemory(agent, ctxState.id, workingMemory);

          logger.debug("agent:run", "Waiting for action calls to complete", {
            pendingCalls: state.calls.length,
          });

          await Promise.allSettled(state.calls);

          state.calls.length = 0;

          stepRef.processed = true;

          await saveContextWorkingMemory(agent, ctxState.id, workingMemory);

          await Promise.all(
            state.contexts.map((state) =>
              state.context.onStep?.(
                {
                  ...state,
                  workingMemory,
                },
                agent
              )
            )
          );

          await Promise.all(
            state.contexts.map((state) => agent.saveContext(state))
          );

<<<<<<< HEAD
          if (state.controller.signal.aborted) break;

          if (!state.shouldContinue()) break;

          state.step++;
=======
          console.log({ pendingResults });

          if (pendingResults.length === 0 || abortSignal?.aborted) break;

          await new Promise((resolve) => {
            setTimeout(resolve, 3000);
          });
>>>>>>> 09e76510
        } catch (error) {
          await agent.saveContext(ctxState);

          console.error(error);

<<<<<<< HEAD
          await Promise.allSettled(
            state.contexts.map((state) => agent.saveContext(state))
          );

          if (context.onError) {
            try {
              await context.onError(
=======
          if (context.onError) {
            try {
              context.onError(
>>>>>>> 09e76510
                error,
                {
                  ...ctxState,
                  workingMemory,
                },
                agent
              );
            } catch (error) {
              break;
            }
          } else {
            break;
          }
        }
      }

      logger.debug(
        "agent:run",
        "Marking all working memory chain as processed"
      );

      workingMemory.inputs.forEach((i) => {
        i.processed = true;
      });

      state.chain.forEach((i) => {
        i.processed = true;
      });

      await Promise.all(
        state.contexts.map((state) =>
          state.context.onRun?.(
            {
              ...state,
              workingMemory,
            },
            agent
          )
        )
      );

      await Promise.all(
        state.contexts.map((state) => agent.saveContext(state))
      );

      logger.debug("agent:run", "Removing context from running set", {
        id: ctxState.id,
      });

      contextsRunning.delete(ctxState.id);

      logger.info("agent:run", "Run completed", {
        contextId: ctxState.id,
        chainLength: state.chain.length,
      });

      state.defer.resolve(state.chain);

      return state.chain;
    },

    async send(params) {
      const inputRef: InputRef = {
        id: randomUUIDv7(),
        ref: "input",
        type: params.input.type,
        content: params.input.data,
        data: undefined,
        timestamp: Date.now(),
        processed: false,
      };

      return await agent.run({
        ...params,
        chain: params.chain ? [...params.chain, inputRef] : [inputRef],
      });
    },

    async evaluator(ctx) {
      const { id, memory } = ctx;
      logger.debug("agent:evaluator", "memory", memory);
    },

    /**
     * Exports all episodes as training data
     * @param filePath Optional path to save the training data
     */
    async exportAllTrainingData(filePath?: string) {
      logger.info(
        "agent:exportTrainingData",
        "Exporting episodes as training data"
      );

      // Get all contexts
      const contexts = await agent.getContexts();

      // Collect all episodes from all contexts
      const allEpisodes: Episode[] = [];

      for (const { id } of contexts) {
        const episodes = await agent.memory.vector.query(id, "");
        if (episodes.length > 0) {
          allEpisodes.push(...episodes);
        }
      }

      logger.info(
        "agent:exportTrainingData",
        `Found ${allEpisodes.length} episodes to export`
      );

      // Export episodes as training data
      if (allEpisodes.length > 0) {
        await exportEpisodesAsTrainingData(
          allEpisodes,
          filePath || config.trainingDataPath || "./training-data.jsonl"
        );
        logger.info(
          "agent:exportTrainingData",
          "Episodes exported successfully"
        );
      } else {
        logger.warn("agent:exportTrainingData", "No episodes found to export");
      }
    },
  };

  container.instance("agent", agent);

  return agent;
}<|MERGE_RESOLUTION|>--- conflicted
+++ resolved
@@ -412,20 +412,12 @@
           type: agent.context.type,
         });
 
-<<<<<<< HEAD
         const agentState = await agent.getContext({
-=======
-        const state = await agent.getContext({
->>>>>>> 09e76510
           context: agent.context,
           args: args!,
         });
 
-<<<<<<< HEAD
         contexts.set("agent:context", agentState);
-=======
-        contexts.set("agent:context", state);
->>>>>>> 09e76510
       }
 
       logger.info("agent:start", "Agent started successfully");
@@ -578,15 +570,7 @@
             }
           );
 
-<<<<<<< HEAD
           logger.debug("agent:run", "Processing stream", { step: state.step });
-=======
-          chain.forEach((i) => {
-            if (i.ref !== "input") i.processed = true;
-          });
-
-          logger.debug("agent:run", "Processing stream", { step });
->>>>>>> 09e76510
 
           await handleStream(stream, state.index, tags, handler, {});
 
@@ -631,27 +615,16 @@
             state.contexts.map((state) => agent.saveContext(state))
           );
 
-<<<<<<< HEAD
           if (state.controller.signal.aborted) break;
 
           if (!state.shouldContinue()) break;
 
           state.step++;
-=======
-          console.log({ pendingResults });
-
-          if (pendingResults.length === 0 || abortSignal?.aborted) break;
-
-          await new Promise((resolve) => {
-            setTimeout(resolve, 3000);
-          });
->>>>>>> 09e76510
         } catch (error) {
           await agent.saveContext(ctxState);
 
           console.error(error);
 
-<<<<<<< HEAD
           await Promise.allSettled(
             state.contexts.map((state) => agent.saveContext(state))
           );
@@ -659,11 +632,6 @@
           if (context.onError) {
             try {
               await context.onError(
-=======
-          if (context.onError) {
-            try {
-              context.onError(
->>>>>>> 09e76510
                 error,
                 {
                   ...ctxState,
