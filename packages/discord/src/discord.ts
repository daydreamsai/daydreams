import { z } from "zod";
import { extension, input, output } from "@daydreamsai/core";
import { formatMsg } from "@daydreamsai/core";
import { Events, type Message } from "discord.js";
import { DiscordClient } from "./io";
import { context } from "@daydreamsai/core";
import { service } from "@daydreamsai/core";
import { LogLevel } from "@daydreamsai/core";

const discordService = service({
  register(container) {
    container.singleton(
      "discord",
      () =>
        new DiscordClient(
          {
            discord_token: process.env.DISCORD_TOKEN!,
            discord_bot_name: process.env.DISCORD_BOT_NAME!,
          },
          LogLevel.DEBUG
        )
    );
  },
});

const discordChannelContext = context({
  type: "discord:channel",
  key: ({ channelId }) => channelId,
  schema: z.object({ channelId: z.string() }),

  async setup(args, setttings, { container }) {
    const channel = await container
      .resolve<DiscordClient>("discord")
      .client.channels.fetch(args.channelId);

    if (!channel) throw new Error("Invalid channel");

    return { channel };
  },

  description({ options: { channel } }) {
    return `Channel ID: ${channel.id}`;
  },
});

export const discord = extension({
  name: "discord",
  services: [discordService],
  contexts: {
    discordChannel: discordChannelContext,
  },
  inputs: {
    "discord:message": input({
      schema: z.object({
        chat: z.object({ id: z.string() }),
        user: z.object({ id: z.string(), name: z.string() }),
        text: z.string(),
      }),
<<<<<<< HEAD
      format: ({ data: { user, text } }) =>
=======
      format: ({ data }) =>
>>>>>>> b4d4cd9c
        formatMsg({
          role: "user",
          user: data.user.name,
          content: data.text,
        }),
      subscribe(send, { container }) {
        function listener(message: Message) {
          if (
            message.author.displayName ==
            container.resolve<DiscordClient>("discord").credentials
              .discord_bot_name
          ) {
            console.log(
              `Skipping message from ${container.resolve<DiscordClient>("discord").credentials.discord_bot_name}`
            );
            return;
          }
          send(
            discord.contexts!.discordChannel,
            { channelId: message.channelId },
            {
              chat: {
                id: message.channelId,
              },
              user: {
                id: message.author.id,
                name: message.author.displayName,
              },
              text: message.content,
            }
          );
        }

        const { client } = container.resolve<DiscordClient>("discord");

        client.on(Events.MessageCreate, listener);
        return () => {
          client.off(Events.MessageCreate, listener);
        };
      },
    }),
  },

  outputs: {
    "discord:message": output({
      schema: z.object({
        channelId: z
          .string()
          .describe("The Discord channel ID to send the message to"),
        content: z.string().describe("The content of the message to send"),
      }),
      description: `
      Send a message to a Discord channel
      
      # Rules for sending messages:
      1. Always respond if you have been tagged in the message
      2. Don't repeat yourself
      3. Don't take part in conversations unless you have been mentioned or asked to join the conversation
      4. Don't send multiple messages in a row
      
      `,
      enabled({ context }) {
        return context.type === discordChannelContext.type;
      },
      handler: async (data, ctx, { container }) => {
        const channel = await container
          .resolve<DiscordClient>("discord")
          .client.channels.fetch(data.channelId);
        if (channel && (channel.isTextBased() || channel.isDMBased())) {
          await container.resolve<DiscordClient>("discord").sendMessage(data);
          return {
            data,
            timestamp: Date.now(),
          };
        }
        throw new Error("Invalid channel id");
      },
    }),
  },
});<|MERGE_RESOLUTION|>--- conflicted
+++ resolved
@@ -56,11 +56,7 @@
         user: z.object({ id: z.string(), name: z.string() }),
         text: z.string(),
       }),
-<<<<<<< HEAD
-      format: ({ data: { user, text } }) =>
-=======
       format: ({ data }) =>
->>>>>>> b4d4cd9c
         formatMsg({
           role: "user",
           user: data.user.name,
